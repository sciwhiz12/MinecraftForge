--- conflicted
+++ resolved
@@ -150,10 +150,7 @@
          {
              ItemStack itemstack = this.createStackedBlock(par6);
  
-<<<<<<< HEAD
-@@ -1398,4 +1418,846 @@
-=======
-@@ -1097,12 +1113,13 @@
+@@ -1097,12 +1117,13 @@
          }
      }
  
@@ -168,8 +165,7 @@
      }
  
      /**
-@@ -1364,4 +1381,864 @@
->>>>>>> a520e128
+@@ -1398,4 +1419,870 @@
          canBlockGrass[0] = true;
          StatList.initBreakableStats();
      }
@@ -705,7 +701,7 @@
 +     * @param x X Position
 +     * @param y Y Position
 +     * @param z Z Position
-+     * @param target The generic target block the gen is looking for, Standards define stone 
++     * @param target The generic target block the gen is looking for, Standards define stone
 +     *      for overworld generation, and neatherack for the nether.
 +     * @return True to allow this block to be replaced by a ore
 +     */
@@ -946,12 +942,12 @@
 +    /**
 +     * Called when a plant grows on this block, only implemented for saplings using the WorldGen*Trees classes right now.
 +     * Modder may implement this for custom plants.
-+     * This does not use ForgeDirection, because large/huge trees can be located in non-representable direction, 
++     * This does not use ForgeDirection, because large/huge trees can be located in non-representable direction,
 +     * so the source location is specified.
 +     * Currently this just changes the block to dirt if it was grass.
-+     * 
++     *
 +     * Note: This happens DURING the generation, the generation may not be complete when this is called.
-+     * 
++     *
 +     * @param world Current world
 +     * @param x Soil X
 +     * @param y Soil Y
@@ -964,7 +960,7 @@
 +    {
 +        if (blockID == grass.blockID)
 +        {
-+            world.setBlock(x, y, z, dirt.blockID);
++            world.func_94575_c(x, y, z, dirt.blockID);
 +        }
 +    }
 +
