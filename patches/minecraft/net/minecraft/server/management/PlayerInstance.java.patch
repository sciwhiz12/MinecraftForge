--- conflicted
+++ resolved
@@ -1,35 +1,28 @@
 --- ../src_base/minecraft/net/minecraft/server/management/PlayerInstance.java
 +++ ../src_work/minecraft/net/minecraft/server/management/PlayerInstance.java
-@@ -1,7 +1,11 @@
+@@ -1,6 +1,7 @@
  package net.minecraft.server.management;
  
  import java.util.ArrayList;
 +import java.util.Arrays;
  import java.util.List;
-+
-+import com.google.common.collect.ObjectArrays;
-+
  import net.minecraft.entity.player.EntityPlayerMP;
  import net.minecraft.network.packet.Packet;
- import net.minecraft.network.packet.Packet51MapChunk;
-@@ -10,9 +14,15 @@
+@@ -10,9 +11,12 @@
  import net.minecraft.tileentity.TileEntity;
  import net.minecraft.world.ChunkCoordIntPair;
  
-+import net.minecraftforge.common.ForgeHooks;
 +import net.minecraftforge.common.MinecraftForge;
 +import net.minecraftforge.event.world.ChunkWatchEvent;
 +
  public class PlayerInstance
  {
 -    private final List playersInChunk;
-+    public static int clumpingThreshold;
-+
 +    public final List playersInChunk;
  
      /** note: this is final */
      private final ChunkCoordIntPair chunkLocation;
-@@ -56,6 +66,8 @@
+@@ -56,6 +60,8 @@
              this.playersInChunk.remove(par1EntityPlayerMP);
              par1EntityPlayerMP.loadedChunks.remove(this.chunkLocation);
  
@@ -37,111 +30,88 @@
 +
              if (this.playersInChunk.isEmpty())
              {
-<<<<<<< HEAD
-@@ -144,7 +149,10 @@
-                         if ((this.field_73260_f & 1 << k) != 0)
-                         {
-                             l = k << 4;
--                            List list = PlayerManager.getWorldServer(this.myManager).getAllTileEntityInBox(i, l, j, i + 16, l + 16, j + 16);
-+                            //BugFix: 16 makes it load an extra chunk, which isn't associated with a player, which makes it not unload unless a player walks near it.
-+                            //ToDo: Find a way to efficiently clean abandoned chunks.
-+                            //List list = PlayerManager.getWorldServer(this.myManager).getAllTileEntityInBox(i, l, j, i + 16, l + 16, j + 16);
-+                            List list = PlayerManager.getWorldServer(this.myManager).getAllTileEntityInBox(i, l, j, i + 15, l + 16, j + 15);
- 
-                             for (int i1 = 0; i1 < list.size(); ++i1)
-                             {
-=======
-                 long var2 = (long)this.chunkLocation.chunkXPos + 2147483647L | (long)this.chunkLocation.chunkZPos + 2147483647L << 32;
-@@ -80,20 +92,21 @@
+                 long i = (long)this.chunkLocation.chunkXPos + 2147483647L | (long)this.chunkLocation.chunkZPos + 2147483647L << 32;
+@@ -80,20 +86,21 @@
  
          this.field_73260_f |= 1 << (par2 >> 4);
  
 -        if (this.numberOfTilesToUpdate < 64)
--        {
--            short var4 = (short)(par1 << 12 | par3 << 8 | par2);
--
--            for (int var5 = 0; var5 < this.numberOfTilesToUpdate; ++var5)
++        short var4 = (short)(par1 << 12 | par3 << 8 | par2);
++
++        for (int var5 = 0; var5 < this.numberOfTilesToUpdate; ++var5)
+         {
+-            short short1 = (short)(par1 << 12 | par3 << 8 | par2);
++            if (this.locationOfBlockChange[var5] == var4)
++            {
++                return;
++            }
++        }
+ 
+-            for (int l = 0; l < this.numberOfTilesToUpdate; ++l)
 -            {
--                if (this.locationOfBlockChange[var5] == var4)
+-                if (this.locationOfBlockChange[l] == short1)
 -                {
 -                    return;
 -                }
 -            }
 -
--            this.locationOfBlockChange[this.numberOfTilesToUpdate++] = var4;
--        }
-+        short var4 = (short)(par1 << 12 | par3 << 8 | par2);
-+
-+        for (int var5 = 0; var5 < this.numberOfTilesToUpdate; ++var5)
-+        {
-+            if (this.locationOfBlockChange[var5] == var4)
-+            {
-+                return;
-+            }
-+        }
-+
+-            this.locationOfBlockChange[this.numberOfTilesToUpdate++] = short1;
 +        if (this.numberOfTilesToUpdate == locationOfBlockChange.length)
 +        {
 +            this.locationOfBlockChange = Arrays.copyOf(this.locationOfBlockChange, locationOfBlockChange.length << 1);
-+        }
+         }
 +        this.locationOfBlockChange[this.numberOfTilesToUpdate++] = var4;
      }
  
      public void sendToAllPlayersWatchingChunk(Packet par1Packet)
-@@ -133,40 +146,26 @@
+@@ -133,40 +140,26 @@
              {
-                 int var4;
+                 int l;
  
 -                if (this.numberOfTilesToUpdate == 64)
 +                if (this.numberOfTilesToUpdate >= MinecraftForge.clumpingThreshold)
                  {
-                     var1 = this.chunkLocation.chunkXPos * 16;
-                     var2 = this.chunkLocation.chunkZPos * 16;
+                     i = this.chunkLocation.chunkXPos * 16;
+                     j = this.chunkLocation.chunkZPos * 16;
                      this.sendToAllPlayersWatchingChunk(new Packet51MapChunk(PlayerManager.getWorldServer(this.myManager).getChunkFromChunkCoords(this.chunkLocation.chunkXPos, this.chunkLocation.chunkZPos), false, this.field_73260_f));
 -
--                    for (var3 = 0; var3 < 16; ++var3)
-+                }
-+                else
-+                {
-+                    this.sendToAllPlayersWatchingChunk(new Packet52MultiBlockChange(this.chunkLocation.chunkXPos, this.chunkLocation.chunkZPos, this.locationOfBlockChange, this.numberOfTilesToUpdate, PlayerManager.getWorldServer(this.myManager)));
-+                }
-+
-+                for (var1 = 0; var1 < this.numberOfTilesToUpdate; ++var1)
-+                {
-+                    var2 = this.chunkLocation.chunkXPos * 16 + (this.locationOfBlockChange[var1] >> 12 & 15);
-+                    var3 = this.locationOfBlockChange[var1] & 255;
-+                    var4 = this.chunkLocation.chunkZPos * 16 + (this.locationOfBlockChange[var1] >> 8 & 15);
-+
-+                    if (PlayerManager.getWorldServer(this.myManager).blockHasTileEntity(var2, var3, var4))
-                     {
--                        if ((this.field_73260_f & 1 << var3) != 0)
+-                    for (k = 0; k < 16; ++k)
+-                    {
+-                        if ((this.field_73260_f & 1 << k) != 0)
 -                        {
--                            var4 = var3 << 4;
--                            List var5 = PlayerManager.getWorldServer(this.myManager).getAllTileEntityInBox(var1, var4, var2, var1 + 16, var4 + 16, var2 + 16);
+-                            l = k << 4;
+-                            List list = PlayerManager.getWorldServer(this.myManager).getAllTileEntityInBox(i, l, j, i + 16, l + 16, j + 16);
 -
--                            for (int var6 = 0; var6 < var5.size(); ++var6)
+-                            for (int i1 = 0; i1 < list.size(); ++i1)
 -                            {
--                                this.sendTileToAllPlayersWatchingChunk((TileEntity)var5.get(var6));
+-                                this.sendTileToAllPlayersWatchingChunk((TileEntity)list.get(i1));
 -                            }
 -                        }
 -                    }
--                }
--                else
--                {
--                    this.sendToAllPlayersWatchingChunk(new Packet52MultiBlockChange(this.chunkLocation.chunkXPos, this.chunkLocation.chunkZPos, this.locationOfBlockChange, this.numberOfTilesToUpdate, PlayerManager.getWorldServer(this.myManager)));
+                 }
+                 else
+                 {
+                     this.sendToAllPlayersWatchingChunk(new Packet52MultiBlockChange(this.chunkLocation.chunkXPos, this.chunkLocation.chunkZPos, this.locationOfBlockChange, this.numberOfTilesToUpdate, PlayerManager.getWorldServer(this.myManager)));
++                }
+ 
+-                    for (i = 0; i < this.numberOfTilesToUpdate; ++i)
++                for (i = 0; i < this.numberOfTilesToUpdate; ++i)
++                {
++                    j = this.chunkLocation.chunkXPos * 16 + (this.locationOfBlockChange[i] >> 12 & 15);
++                    k = this.locationOfBlockChange[i] & 255;
++                    l = this.chunkLocation.chunkZPos * 16 + (this.locationOfBlockChange[i] >> 8 & 15);
++
++                    if (PlayerManager.getWorldServer(this.myManager).blockHasTileEntity(j, k, l))
+                     {
+-                        j = this.chunkLocation.chunkXPos * 16 + (this.locationOfBlockChange[i] >> 12 & 15);
+-                        k = this.locationOfBlockChange[i] & 255;
+-                        l = this.chunkLocation.chunkZPos * 16 + (this.locationOfBlockChange[i] >> 8 & 15);
 -
--                    for (var1 = 0; var1 < this.numberOfTilesToUpdate; ++var1)
--                    {
--                        var2 = this.chunkLocation.chunkXPos * 16 + (this.locationOfBlockChange[var1] >> 12 & 15);
--                        var3 = this.locationOfBlockChange[var1] & 255;
--                        var4 = this.chunkLocation.chunkZPos * 16 + (this.locationOfBlockChange[var1] >> 8 & 15);
--
--                        if (PlayerManager.getWorldServer(this.myManager).blockHasTileEntity(var2, var3, var4))
+-                        if (PlayerManager.getWorldServer(this.myManager).blockHasTileEntity(j, k, l))
 -                        {
--                            this.sendTileToAllPlayersWatchingChunk(PlayerManager.getWorldServer(this.myManager).getBlockTileEntity(var2, var3, var4));
+-                            this.sendTileToAllPlayersWatchingChunk(PlayerManager.getWorldServer(this.myManager).getBlockTileEntity(j, k, l));
 -                        }
-+                        this.sendTileToAllPlayersWatchingChunk(PlayerManager.getWorldServer(this.myManager).getBlockTileEntity(var2, var3, var4));
++                        this.sendTileToAllPlayersWatchingChunk(PlayerManager.getWorldServer(this.myManager).getBlockTileEntity(j, k, l));
                      }
                  }
-             }
->>>>>>> c77cb8ba
+             }