--- conflicted
+++ resolved
@@ -134,12 +134,8 @@
 +                if ((flags & 2) != 0 && (!this.field_72995_K || (flags & 4) == 0) && (chunk == null || chunk.func_150802_k()))
                  {
 -                    this.func_175722_b(p_180501_1_, iblockstate.func_177230_c());
-<<<<<<< HEAD
-+                    this.func_175722_b(pos, old.func_177230_c());
-=======
 +                    this.func_184138_a(pos, iblockstate, newState, flags);
 +                }
->>>>>>> 3177d555
  
 -                    if (p_180501_2_.func_185912_n())
 +                if (!this.field_72995_K && (flags & 1) != 0)
