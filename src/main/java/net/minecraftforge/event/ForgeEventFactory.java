package net.minecraftforge.event;

import java.io.File;
import java.util.ArrayList;
<<<<<<< HEAD
import java.util.Iterator;
import java.util.List;

import cpw.mods.fml.common.ObfuscationReflectionHelper;
import cpw.mods.fml.common.eventhandler.Event.Result;
=======
import java.util.HashMap;
import java.util.Iterator;
import java.util.List;

>>>>>>> ab39b7e4
import net.minecraft.block.Block;
import net.minecraft.block.state.IBlockState;
import net.minecraft.entity.Entity;
import net.minecraft.entity.EntityLiving;
import net.minecraft.entity.EntityLivingBase;
import net.minecraft.entity.EnumCreatureType;
import net.minecraft.entity.effect.EntityLightningBolt;
import net.minecraft.entity.item.EntityItem;
import net.minecraft.entity.monster.EntityZombie;
import net.minecraft.entity.player.EntityPlayer;
import net.minecraft.entity.player.EntityPlayer.EnumStatus;
import net.minecraft.item.ItemStack;
<<<<<<< HEAD
import net.minecraft.tileentity.TileEntityBrewingStand;
=======
import net.minecraft.util.BlockPos;
import net.minecraft.util.DamageSource;
import net.minecraft.util.EnumFacing;
import net.minecraft.util.IChatComponent;
import net.minecraft.util.MovingObjectPosition;
import net.minecraft.util.Vec3;
>>>>>>> ab39b7e4
import net.minecraft.world.Explosion;
import net.minecraft.world.World;
import net.minecraft.world.WorldServer;
import net.minecraft.world.WorldSettings;
import net.minecraft.world.biome.BiomeGenBase;
import net.minecraft.world.storage.IPlayerFileData;
import net.minecraft.world.storage.SaveHandler;
import net.minecraftforge.client.event.ClientChatReceivedEvent;
import net.minecraftforge.common.ForgeHooks;
import net.minecraftforge.common.IExtendedEntityProperties;
import net.minecraftforge.common.MinecraftForge;
import net.minecraftforge.common.util.BlockSnapshot;
<<<<<<< HEAD
import net.minecraftforge.common.util.ForgeDirection;
import net.minecraftforge.event.brewing.PotionBrewEvent;
import net.minecraftforge.event.brewing.PotionBrewedEvent;
import net.minecraftforge.event.entity.EntityStruckByLightningEvent;
=======
import net.minecraftforge.event.brewing.PotionBrewEvent;
import net.minecraftforge.event.entity.EntityEvent;
import net.minecraftforge.event.entity.EntityStruckByLightningEvent;
import net.minecraftforge.event.entity.PlaySoundAtEntityEvent;
import net.minecraftforge.event.entity.item.ItemExpireEvent;
>>>>>>> ab39b7e4
import net.minecraftforge.event.entity.living.LivingHealEvent;
import net.minecraftforge.event.entity.living.LivingPackSizeEvent;
import net.minecraftforge.event.entity.living.LivingSpawnEvent;
import net.minecraftforge.event.entity.living.LivingSpawnEvent.AllowDespawn;
import net.minecraftforge.event.entity.living.ZombieEvent.SummonAidEvent;
import net.minecraftforge.event.entity.player.BonemealEvent;
import net.minecraftforge.event.entity.player.EntityInteractEvent;
import net.minecraftforge.event.entity.player.EntityItemPickupEvent;
import net.minecraftforge.event.entity.player.FillBucketEvent;
import net.minecraftforge.event.entity.player.ItemTooltipEvent;
import net.minecraftforge.event.entity.player.PlayerDestroyItemEvent;
import net.minecraftforge.event.entity.player.PlayerDropsEvent;
import net.minecraftforge.event.entity.player.PlayerEvent;
import net.minecraftforge.event.entity.player.PlayerFlyableFallEvent;
import net.minecraftforge.event.entity.player.PlayerInteractEvent;
import net.minecraftforge.event.entity.player.PlayerInteractEvent.Action;
import net.minecraftforge.event.entity.player.PlayerSleepInBedEvent;
import net.minecraftforge.event.entity.player.PlayerUseItemEvent;
import net.minecraftforge.event.entity.player.PlayerWakeUpEvent;
import net.minecraftforge.event.entity.player.UseHoeEvent;
import net.minecraftforge.event.world.BlockEvent;
import net.minecraftforge.event.world.BlockEvent.MultiPlaceEvent;
import net.minecraftforge.event.world.BlockEvent.PlaceEvent;
import net.minecraftforge.event.world.ExplosionEvent;
import net.minecraftforge.event.world.WorldEvent;
import net.minecraftforge.fml.common.ObfuscationReflectionHelper;
import net.minecraftforge.fml.common.eventhandler.Event;
import net.minecraftforge.fml.common.eventhandler.Event.Result;

public class ForgeEventFactory
{

    public static MultiPlaceEvent onPlayerMultiBlockPlace(EntityPlayer player, List<BlockSnapshot> blockSnapshots, EnumFacing direction)
    {
        BlockSnapshot snap = blockSnapshots.get(0);
        IBlockState placedAgainst = snap.world.getBlockState(snap.pos.offset(direction.getOpposite()));
        MultiPlaceEvent event = new MultiPlaceEvent(blockSnapshots, placedAgainst, player);
        MinecraftForge.EVENT_BUS.post(event);
        return event;
    }

    public static PlaceEvent onPlayerBlockPlace(EntityPlayer player, BlockSnapshot blockSnapshot, EnumFacing direction)
    {
        IBlockState placedAgainst = blockSnapshot.world.getBlockState(blockSnapshot.pos.offset(direction.getOpposite()));
        PlaceEvent event = new PlaceEvent(blockSnapshot, placedAgainst, player);
        MinecraftForge.EVENT_BUS.post(event);
        return event;
    }

    public static boolean doPlayerHarvestCheck(EntityPlayer player, Block block, boolean success)
    {
        PlayerEvent.HarvestCheck event = new PlayerEvent.HarvestCheck(player, block, success);
        MinecraftForge.EVENT_BUS.post(event);
        return event.success;
    }

    public static float getBreakSpeed(EntityPlayer player, IBlockState state, float original, BlockPos pos)
    {
        PlayerEvent.BreakSpeed event = new PlayerEvent.BreakSpeed(player, state, original, pos);
        return (MinecraftForge.EVENT_BUS.post(event) ? -1 : event.newSpeed);
    }

    public static PlayerInteractEvent onPlayerInteract(EntityPlayer player, Action action, World world, BlockPos pos, EnumFacing face)
    {
        PlayerInteractEvent event = new PlayerInteractEvent(player, action, pos, face, world);
        MinecraftForge.EVENT_BUS.post(event);
        return event;
    }

    public static void onPlayerDestroyItem(EntityPlayer player, ItemStack stack)
    {
        MinecraftForge.EVENT_BUS.post(new PlayerDestroyItemEvent(player, stack));
    }

    public static Result canEntitySpawn(EntityLiving entity, World world, float x, float y, float z)
    {
        LivingSpawnEvent.CheckSpawn event = new LivingSpawnEvent.CheckSpawn(entity, world, x, y, z);
        MinecraftForge.EVENT_BUS.post(event);
        return event.getResult();
    }

    public static boolean doSpecialSpawn(EntityLiving entity, World world, float x, float y, float z)
    {
        return MinecraftForge.EVENT_BUS.post(new LivingSpawnEvent.SpecialSpawn(entity, world, x, y, z));
    }

    public static Result canEntityDespawn(EntityLiving entity)
    {
        AllowDespawn event = new AllowDespawn(entity);
        MinecraftForge.EVENT_BUS.post(event);
        return event.getResult();
    }

    public static List<BiomeGenBase.SpawnListEntry> getPotentialSpawns(WorldServer world, EnumCreatureType type, BlockPos pos, List<BiomeGenBase.SpawnListEntry> oldList)
    {
        WorldEvent.PotentialSpawns event = new WorldEvent.PotentialSpawns(world, type, pos, oldList);
        if (MinecraftForge.EVENT_BUS.post(event))
        {
            return null;
        }
        return event.list;
    }

    public static int getMaxSpawnPackSize(EntityLiving entity)
    {
        LivingPackSizeEvent maxCanSpawnEvent = new LivingPackSizeEvent(entity);
        MinecraftForge.EVENT_BUS.post(maxCanSpawnEvent);
        return maxCanSpawnEvent.getResult() == Result.ALLOW ? maxCanSpawnEvent.maxPackSize : entity.getMaxSpawnedInChunk();
    }

    public static String getPlayerDisplayName(EntityPlayer player, String username)
    {
        PlayerEvent.NameFormat event = new PlayerEvent.NameFormat(player, username);
        MinecraftForge.EVENT_BUS.post(event);
        return event.displayname;
    }

    public static float fireBlockHarvesting(List<ItemStack> drops, World world, BlockPos pos, IBlockState state, int fortune, float dropChance, boolean silkTouch, EntityPlayer player)
    {
        BlockEvent.HarvestDropsEvent event = new BlockEvent.HarvestDropsEvent(world, pos, state, fortune, dropChance, drops, player, silkTouch);
        MinecraftForge.EVENT_BUS.post(event);
        return event.dropChance;
    }

    public static ItemTooltipEvent onItemTooltip(ItemStack itemStack, EntityPlayer entityPlayer, List<String> toolTip, boolean showAdvancedItemTooltips)
    {
        ItemTooltipEvent event = new ItemTooltipEvent(itemStack, entityPlayer, toolTip, showAdvancedItemTooltips);
        MinecraftForge.EVENT_BUS.post(event);
        return event;
    }

    public static SummonAidEvent fireZombieSummonAid(EntityZombie zombie, World world, int x, int y, int z, EntityLivingBase attacker, double summonChance)
    {
        SummonAidEvent summonEvent = new SummonAidEvent(zombie, world, x, y, z, attacker, summonChance);
        MinecraftForge.EVENT_BUS.post(summonEvent);
        return summonEvent;
    }

    public static boolean onEntityStruckByLightning(Entity entity, EntityLightningBolt bolt)
    {
        return MinecraftForge.EVENT_BUS.post(new EntityStruckByLightningEvent(entity, bolt));
    }

    public static int onItemUseStart(EntityPlayer player, ItemStack item, int duration)
    {
        PlayerUseItemEvent event = new PlayerUseItemEvent.Start(player, item, duration);
        return MinecraftForge.EVENT_BUS.post(event) ? -1 : event.duration;
    }

    public static int onItemUseTick(EntityPlayer player, ItemStack item, int duration)
    {
        PlayerUseItemEvent event = new PlayerUseItemEvent.Tick(player, item, duration);
        return MinecraftForge.EVENT_BUS.post(event) ? -1 : event.duration;
    }

    public static boolean onUseItemStop(EntityPlayer player, ItemStack item, int duration)
    {
        return MinecraftForge.EVENT_BUS.post(new PlayerUseItemEvent.Stop(player, item, duration));
    }

    public static ItemStack onItemUseFinish(EntityPlayer player, ItemStack item, int duration, ItemStack result)
    {
        PlayerUseItemEvent.Finish event = new PlayerUseItemEvent.Finish(player, item, duration, result);
        MinecraftForge.EVENT_BUS.post(event);
        return event.result;
    }

    public static void onStartEntityTracking(Entity entity, EntityPlayer player)
    {
        MinecraftForge.EVENT_BUS.post(new PlayerEvent.StartTracking(player, entity));
    }

    public static void onStopEntityTracking(Entity entity, EntityPlayer player)
    {
        MinecraftForge.EVENT_BUS.post(new PlayerEvent.StopTracking(player, entity));
    }

    public static void firePlayerLoadingEvent(EntityPlayer player, File playerDirectory, String uuidString)
    {
        MinecraftForge.EVENT_BUS.post(new PlayerEvent.LoadFromFile(player, playerDirectory, uuidString));
    }

    public static void firePlayerSavingEvent(EntityPlayer player, File playerDirectory, String uuidString)
    {
        MinecraftForge.EVENT_BUS.post(new PlayerEvent.SaveToFile(player, playerDirectory, uuidString));
    }

    public static void firePlayerLoadingEvent(EntityPlayer player, IPlayerFileData playerFileData, String uuidString)
    {
        SaveHandler sh = (SaveHandler) playerFileData;
        File dir = ObfuscationReflectionHelper.getPrivateValue(SaveHandler.class, sh, "playersDirectory", "field_"+"75771_c");
        MinecraftForge.EVENT_BUS.post(new PlayerEvent.LoadFromFile(player, dir, uuidString));
    }

<<<<<<< HEAD
=======
    public static IChatComponent onClientChat(byte type, IChatComponent message)
    {
        ClientChatReceivedEvent event = new ClientChatReceivedEvent(type, message);
        return MinecraftForge.EVENT_BUS.post(event) ? null : event.message;
    }

    public static int onHoeUse(ItemStack stack, EntityPlayer player, World worldIn, BlockPos pos)
    {
        UseHoeEvent event = new UseHoeEvent(player, stack, worldIn, pos);
        if (MinecraftForge.EVENT_BUS.post(event)) return -1;
        if (event.getResult() == Result.ALLOW)
        {
            stack.damageItem(1, player);
            return 1;
        }
        return 0;
    }

    public static int onApplyBonemeal(EntityPlayer player, World world, BlockPos pos, IBlockState state, ItemStack stack)
    {
        BonemealEvent event = new BonemealEvent(player, world, pos, state);
        if (MinecraftForge.EVENT_BUS.post(event)) return -1;
        if (event.getResult() == Result.ALLOW)
        {
            if (!world.isRemote)
                stack.stackSize--;
            return 1;
        }
        return 0;
    }

    public static ItemStack onBucketUse(EntityPlayer player, World world, ItemStack stack, MovingObjectPosition target)
    {
        FillBucketEvent event = new FillBucketEvent(player, stack, world, target);
        if (MinecraftForge.EVENT_BUS.post(event)) return stack;

        if (event.getResult() == Result.ALLOW)
        {
            if (player.capabilities.isCreativeMode)
                return stack;

            if (--stack.stackSize <= 0)
                return event.result;

            if (!player.inventory.addItemStackToInventory(event.result))
                player.dropPlayerItemWithRandomChoice(event.result, false);

            return stack;
        }
        return null;
    }

    public static boolean canEntityUpdate(Entity entity)
    {
        EntityEvent.CanUpdate event = new EntityEvent.CanUpdate(entity);
        MinecraftForge.EVENT_BUS.post(event);
        return event.canUpdate;
    }

    public static String onPlaySoundAt(Entity entity, String name, float volume, float pitch)
    {
        PlaySoundAtEntityEvent event = new PlaySoundAtEntityEvent(entity, name, volume, pitch);
        MinecraftForge.EVENT_BUS.post(event);
        return event.name;
    }

    public static int onItemExpire(EntityItem entity, ItemStack item)
    {
        if (item == null) return -1;
        ItemExpireEvent event = new ItemExpireEvent(entity, (item.getItem() == null ? 6000 : item.getItem().getEntityLifespan(item, entity.worldObj)));
        if (!MinecraftForge.EVENT_BUS.post(event)) return -1;
        return event.extraLife;
    }

    public static int onItemPickup(EntityItem entityItem, EntityPlayer entityIn, ItemStack itemstack)
    {
        Event event = new EntityItemPickupEvent(entityIn, entityItem);
        if (MinecraftForge.EVENT_BUS.post(event)) return -1;
        return event.getResult() == Result.ALLOW ? 1 : 0;
    }

    public static void onPlayerDrops(EntityPlayer player, DamageSource cause, List<EntityItem> capturedDrops, boolean recentlyHit)
    {
        PlayerDropsEvent event = new PlayerDropsEvent(player, cause, capturedDrops, recentlyHit);
        if (!MinecraftForge.EVENT_BUS.post(event))
        {
            for (EntityItem item : capturedDrops)
            {
                player.joinEntityItemWithWorld(item);
            }
        }
    }

    public static boolean canInteractWith(EntityPlayer player, Entity entity)
    {
        return !MinecraftForge.EVENT_BUS.post(new EntityInteractEvent(player, entity));
    }

    public static EnumStatus onPlayerSleepInBed(EntityPlayer player, BlockPos pos)
    {
        PlayerSleepInBedEvent event = new PlayerSleepInBedEvent(player, pos);
        MinecraftForge.EVENT_BUS.post(event);
        return event.result;
    }

    public static void onPlayerWakeup(EntityPlayer player, boolean wakeImmediatly, boolean updateWorldFlag, boolean setSpawn)
    {
        MinecraftForge.EVENT_BUS.post(new PlayerWakeUpEvent(player, wakeImmediatly, updateWorldFlag, setSpawn));
    }

    public static void onPlayerFall(EntityPlayer player, float distance, float multiplier)
    {
        MinecraftForge.EVENT_BUS.post(new PlayerFlyableFallEvent(player, distance, multiplier));
    }

    public static void onPlayerClone(EntityPlayer player, EntityPlayer oldPlayer, boolean wasDeath)
    {
        MinecraftForge.EVENT_BUS.post(new net.minecraftforge.event.entity.player.PlayerEvent.Clone(player, oldPlayer, wasDeath));
    }

>>>>>>> ab39b7e4
    public static boolean onExplosionStart(World world, Explosion explosion)
    {
        return MinecraftForge.EVENT_BUS.post(new ExplosionEvent.Start(world, explosion));
    }

    public static void onExplosionDetonate(World world, Explosion explosion, List<Entity> list, double diameter)
    {
        //Filter entities to only those who are effected, to prevent modders from seeing more then will be hurt.
        /* Enable this if we get issues with modders looping to much.
        Iterator<Entity> itr = list.iterator();
<<<<<<< HEAD
        while (itr.hasNext())
        {
            Entity e = itr.next();
            double dist = e.getDistance(explosion.explosionX, explosion.explosionY, explosion.explosionZ) / diameter;
            if (dist > 1.0F) itr.remove();
=======
        Vec3 p = explosion.getPosition();
        while (itr.hasNext())
        {
            Entity e = itr.next();
            double dist = e.getDistance(p.xCoord, p.yCoord, p.zCoord) / diameter;
            if (e.func_180427_aV() || dist > 1.0F) itr.remove();
>>>>>>> ab39b7e4
        }
        */
        MinecraftForge.EVENT_BUS.post(new ExplosionEvent.Detonate(world, explosion, list));
    }

    public static boolean onCreateWorldSpawn(World world, WorldSettings settings)
    {
        return MinecraftForge.EVENT_BUS.post(new WorldEvent.CreateSpawnPosition(world, settings));
    }

    public static float onLivingHeal(EntityLivingBase entity, float amount)
    {
        LivingHealEvent event = new LivingHealEvent(entity, amount);
        return (MinecraftForge.EVENT_BUS.post(event) ? 0 : event.amount);
    }

    public static boolean onPotionAttemptBreaw(ItemStack[] stacks)
    {
        ItemStack[] tmp = new ItemStack[stacks.length];
        for (int x = 0; x < tmp.length; x++)
            tmp[x] = ItemStack.copyItemStack(stacks[x]);

        PotionBrewEvent.Pre event = new PotionBrewEvent.Pre(tmp);
        if (MinecraftForge.EVENT_BUS.post(event))
        {
            boolean changed = false;
            for (int x = 0; x < stacks.length; x++)
            {
                changed |= ItemStack.areItemStacksEqual(tmp[x], stacks[x]);
                stacks[x] = event.getItem(x);
            }
            if (changed)
                onPotionBrewed(stacks);
            return true;
        }
        return false;
    }

    public static void onPotionBrewed(ItemStack[] brewingItemStacks)
    {
        MinecraftForge.EVENT_BUS.post(new PotionBrewEvent.Post(brewingItemStacks));
    }
}<|MERGE_RESOLUTION|>--- conflicted
+++ resolved
@@ -2,18 +2,10 @@
 
 import java.io.File;
 import java.util.ArrayList;
-<<<<<<< HEAD
-import java.util.Iterator;
-import java.util.List;
-
-import cpw.mods.fml.common.ObfuscationReflectionHelper;
-import cpw.mods.fml.common.eventhandler.Event.Result;
-=======
 import java.util.HashMap;
 import java.util.Iterator;
 import java.util.List;
 
->>>>>>> ab39b7e4
 import net.minecraft.block.Block;
 import net.minecraft.block.state.IBlockState;
 import net.minecraft.entity.Entity;
@@ -26,16 +18,12 @@
 import net.minecraft.entity.player.EntityPlayer;
 import net.minecraft.entity.player.EntityPlayer.EnumStatus;
 import net.minecraft.item.ItemStack;
-<<<<<<< HEAD
-import net.minecraft.tileentity.TileEntityBrewingStand;
-=======
 import net.minecraft.util.BlockPos;
 import net.minecraft.util.DamageSource;
 import net.minecraft.util.EnumFacing;
 import net.minecraft.util.IChatComponent;
 import net.minecraft.util.MovingObjectPosition;
 import net.minecraft.util.Vec3;
->>>>>>> ab39b7e4
 import net.minecraft.world.Explosion;
 import net.minecraft.world.World;
 import net.minecraft.world.WorldServer;
@@ -48,18 +36,11 @@
 import net.minecraftforge.common.IExtendedEntityProperties;
 import net.minecraftforge.common.MinecraftForge;
 import net.minecraftforge.common.util.BlockSnapshot;
-<<<<<<< HEAD
-import net.minecraftforge.common.util.ForgeDirection;
-import net.minecraftforge.event.brewing.PotionBrewEvent;
-import net.minecraftforge.event.brewing.PotionBrewedEvent;
-import net.minecraftforge.event.entity.EntityStruckByLightningEvent;
-=======
 import net.minecraftforge.event.brewing.PotionBrewEvent;
 import net.minecraftforge.event.entity.EntityEvent;
 import net.minecraftforge.event.entity.EntityStruckByLightningEvent;
 import net.minecraftforge.event.entity.PlaySoundAtEntityEvent;
 import net.minecraftforge.event.entity.item.ItemExpireEvent;
->>>>>>> ab39b7e4
 import net.minecraftforge.event.entity.living.LivingHealEvent;
 import net.minecraftforge.event.entity.living.LivingPackSizeEvent;
 import net.minecraftforge.event.entity.living.LivingSpawnEvent;
@@ -254,8 +235,6 @@
         MinecraftForge.EVENT_BUS.post(new PlayerEvent.LoadFromFile(player, dir, uuidString));
     }
 
-<<<<<<< HEAD
-=======
     public static IChatComponent onClientChat(byte type, IChatComponent message)
     {
         ClientChatReceivedEvent event = new ClientChatReceivedEvent(type, message);
@@ -376,7 +355,6 @@
         MinecraftForge.EVENT_BUS.post(new net.minecraftforge.event.entity.player.PlayerEvent.Clone(player, oldPlayer, wasDeath));
     }
 
->>>>>>> ab39b7e4
     public static boolean onExplosionStart(World world, Explosion explosion)
     {
         return MinecraftForge.EVENT_BUS.post(new ExplosionEvent.Start(world, explosion));
@@ -387,20 +365,12 @@
         //Filter entities to only those who are effected, to prevent modders from seeing more then will be hurt.
         /* Enable this if we get issues with modders looping to much.
         Iterator<Entity> itr = list.iterator();
-<<<<<<< HEAD
-        while (itr.hasNext())
-        {
-            Entity e = itr.next();
-            double dist = e.getDistance(explosion.explosionX, explosion.explosionY, explosion.explosionZ) / diameter;
-            if (dist > 1.0F) itr.remove();
-=======
         Vec3 p = explosion.getPosition();
         while (itr.hasNext())
         {
             Entity e = itr.next();
             double dist = e.getDistance(p.xCoord, p.yCoord, p.zCoord) / diameter;
             if (e.func_180427_aV() || dist > 1.0F) itr.remove();
->>>>>>> ab39b7e4
         }
         */
         MinecraftForge.EVENT_BUS.post(new ExplosionEvent.Detonate(world, explosion, list));
