--- conflicted
+++ resolved
@@ -75,46 +75,6 @@
     }
 
     /**
-<<<<<<< HEAD
-     * Fired when a block is about to drop it's harvested items. The {@link #drops} array can be amended, as can the {@link #dropChance}.
-     * <strong>Note well:</strong> the {@link #harvester} player field is null in a variety of scenarios. Code expecting null.
-     *
-     * The {@link #dropChance} is used to determine which items in this array will actually drop, compared to a random number. If you wish, you
-     * can pre-filter yourself, and set {@link #dropChance} to 1.0f to always drop the contents of the {@link #drops} array.
-     *
-     * {@link #isSilkTouching} is set if this is considered a silk touch harvesting operation, vs a normal harvesting operation. Act accordingly.
-     *
-     * @author cpw
-     */
-    public static class HarvestDropsEvent extends BlockEvent
-    {
-        private final int fortuneLevel;
-        private final NonNullList<ItemStack> drops;
-        private final boolean isSilkTouching;
-        private float dropChance; // Change to e.g. 1.0f, if you manipulate the list and want to guarantee it always drops
-        private final PlayerEntity harvester; // May be null for non-player harvesting such as explosions or machines
-
-        public HarvestDropsEvent(World world, BlockPos pos, BlockState state, int fortuneLevel, float dropChance, NonNullList<ItemStack> drops, PlayerEntity harvester, boolean isSilkTouching)
-        {
-            super(world, pos, state);
-            this.fortuneLevel = fortuneLevel;
-            this.setDropChance(dropChance);
-            this.drops = drops;
-            this.isSilkTouching = isSilkTouching;
-            this.harvester = harvester;
-        }
-
-        public int getFortuneLevel() { return fortuneLevel; }
-        public List<ItemStack> getDrops() { return drops; }
-        public boolean hasSilkTouch() { return isSilkTouching; }
-        public float getDropChance() { return dropChance; }
-        public void setDropChance(float dropChance) { this.dropChance = dropChance; }
-        public PlayerEntity getPlayerEntity() { return harvester; }
-    }
-
-    /**
-=======
->>>>>>> a5aca97e
      * Event that is fired when an Block is about to be broken by a player
      * Canceling this event will prevent the Block from being broken.
      */
