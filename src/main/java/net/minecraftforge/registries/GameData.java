--- conflicted
+++ resolved
@@ -748,11 +748,7 @@
                 {
                     LOGGER.error(REGISTRIES,()->new AdvancedLogMessageAdapter(sb->{
                        sb.append("Unidentified mapping from registry ").append(name).append('\n');
-<<<<<<< HEAD
-                       lst.forEach(map->sb.append('\t').append(map.getKey()).append(": ").append(map.getId()).append('\n'));
-=======
                        lst.stream().sorted().forEach(map->sb.append('\t').append(map.key).append(": ").append(map.id).append('\n'));
->>>>>>> d85ea5a3
                     }));
                 }
                 event.getAllMappings().stream().filter(e -> e.getAction() == MissingMappings.Action.FAIL).forEach(fail -> failed.put(name, fail.getKey()));
