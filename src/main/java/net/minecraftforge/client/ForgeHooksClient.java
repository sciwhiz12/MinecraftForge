/*
 * Minecraft Forge
 * Copyright (c) 2016-2020.
 *
 * This library is free software; you can redistribute it and/or
 * modify it under the terms of the GNU Lesser General Public
 * License as published by the Free Software Foundation version 2.1
 * of the License.
 *
 * This library is distributed in the hope that it will be useful,
 * but WITHOUT ANY WARRANTY; without even the implied warranty of
 * MERCHANTABILITY or FITNESS FOR A PARTICULAR PURPOSE.  See the GNU
 * Lesser General Public License for more details.
 *
 * You should have received a copy of the GNU Lesser General Public
 * License along with this library; if not, write to the Free Software
 * Foundation, Inc., 51 Franklin Street, Fifth Floor, Boston, MA  02110-1301  USA
 */

package net.minecraftforge.client;

import com.google.common.collect.ImmutableList;
import com.mojang.blaze3d.matrix.MatrixStack;
import com.mojang.blaze3d.vertex.IVertexBuilder;
import net.minecraft.block.BlockState;
import net.minecraft.client.MainWindow;
import net.minecraft.client.Minecraft;
import net.minecraft.client.MouseHelper;
import net.minecraft.client.audio.ISound;
import net.minecraft.client.audio.SoundEngine;
import net.minecraft.client.gui.AbstractGui;
import net.minecraft.client.gui.ClientBossInfo;
import net.minecraft.client.gui.FontRenderer;
import net.minecraft.client.gui.screen.BiomeGeneratorTypeScreens;
import net.minecraft.client.gui.screen.MainMenuScreen;
import net.minecraft.client.gui.screen.Screen;
import net.minecraft.client.network.play.NetworkPlayerInfo;
import net.minecraft.client.renderer.*;
import net.minecraft.client.renderer.FogRenderer.FogType;
import net.minecraft.client.renderer.color.BlockColors;
import net.minecraft.client.renderer.color.ItemColors;
import net.minecraft.client.renderer.entity.model.BipedModel;
import net.minecraft.client.renderer.model.IBakedModel;
import net.minecraft.client.renderer.model.ItemCameraTransforms;
import net.minecraft.client.renderer.model.ModelManager;
import net.minecraft.client.renderer.model.RenderMaterial;
import net.minecraft.client.renderer.texture.AtlasTexture;
import net.minecraft.client.renderer.texture.NativeImage;
import net.minecraft.client.renderer.texture.TextureAtlasSprite;
import net.minecraft.client.renderer.vertex.VertexFormat;
import net.minecraft.client.renderer.vertex.VertexFormatElement;
import net.minecraft.client.renderer.vertex.VertexFormatElement.Usage;
import net.minecraft.client.resources.I18n;
import net.minecraft.client.settings.KeyBinding;
import net.minecraft.entity.Entity;
import net.minecraft.entity.LivingEntity;
import net.minecraft.entity.ai.attributes.ModifiableAttributeInstance;
import net.minecraft.entity.player.PlayerEntity;
import net.minecraft.fluid.Fluid;
import net.minecraft.fluid.FluidState;
import net.minecraft.inventory.EquipmentSlotType;
import net.minecraft.item.ItemStack;
import net.minecraft.item.crafting.RecipeManager;
import net.minecraft.util.Direction;
import net.minecraft.util.Hand;
import net.minecraft.util.MovementInput;
import net.minecraft.util.ResourceLocation;
import net.minecraft.util.math.BlockPos;
import net.minecraft.util.math.BlockRayTraceResult;
import net.minecraft.util.math.EntityRayTraceResult;
import net.minecraft.util.math.RayTraceResult;
import net.minecraft.util.math.vector.Matrix3f;
import net.minecraft.util.math.vector.Matrix4f;
import net.minecraft.util.math.vector.TransformationMatrix;
import net.minecraft.util.math.vector.Vector3f;
import net.minecraft.util.text.ITextComponent;
import net.minecraft.util.text.TextFormatting;
import net.minecraft.util.text.TranslationTextComponent;
import net.minecraft.world.GameType;
import net.minecraft.world.IBlockDisplayReader;
import net.minecraft.world.World;
import net.minecraft.world.gen.settings.DimensionGeneratorSettings;
import net.minecraftforge.client.event.*;
import net.minecraftforge.client.event.render.RenderGameOverlayEvent;
import net.minecraftforge.client.event.render.RenderHandEvent;
import net.minecraftforge.client.event.render.RenderWorldLastEvent;
import net.minecraftforge.client.event.sound.PlaySoundEvent;
import net.minecraftforge.client.model.ModelLoader;
import net.minecraftforge.client.model.animation.Animation;
import net.minecraftforge.common.ForgeMod;
import net.minecraftforge.common.MinecraftForge;
import net.minecraftforge.common.model.TransformationHelper;
import net.minecraftforge.eventbus.api.Event;
import net.minecraftforge.fml.ModLoader;
import net.minecraftforge.fml.VersionChecker;
import net.minecraftforge.fml.client.registry.ClientRegistry;
import net.minecraftforge.fml.loading.progress.StartupMessageManager;
import net.minecraftforge.registries.ForgeRegistries;
import net.minecraftforge.resource.ReloadRequirements;
import net.minecraftforge.resource.SelectiveReloadStateHandler;
import net.minecraftforge.resource.VanillaResourceType;
import net.minecraftforge.versions.forge.ForgeVersion;
import org.apache.logging.log4j.LogManager;
import org.apache.logging.log4j.Logger;
import org.apache.logging.log4j.core.async.ThreadNameCachingStrategy;
import org.apache.logging.log4j.core.impl.ReusableLogEventFactory;
import org.lwjgl.opengl.GL13;

import javax.annotation.Nonnull;
import javax.annotation.Nullable;
import java.io.File;
import java.lang.reflect.Field;
import java.nio.Buffer;
import java.nio.ByteBuffer;
import java.util.Map;
import java.util.Objects;
import java.util.Optional;
import java.util.Random;
import java.util.Set;
import java.util.stream.Stream;

import static net.minecraftforge.client.event.render.RenderGameOverlayEvent.ElementType.BOSSINFO;
import static net.minecraftforge.fml.VersionChecker.Status.BETA;
import static net.minecraftforge.fml.VersionChecker.Status.BETA_OUTDATED;
import static org.lwjgl.opengl.GL11.*;
import static org.lwjgl.opengl.GL20.*;

public class ForgeHooksClient
{
    private static final Logger LOGGER = LogManager.getLogger();

    //private static final ResourceLocation ITEM_GLINT = new ResourceLocation("textures/misc/enchanted_item_glint.png");

    public static String getArmorTexture(Entity entity, ItemStack armor, String _default, EquipmentSlotType slot, String type)
    {
        String result = armor.getItem().getArmorTexture(armor, entity, slot, type);
        return result != null ? result : _default;
    }

    //TODO: Rename to onDrawHighlight
    public static boolean onDrawBlockHighlight(WorldRenderer context, ActiveRenderInfo info, RayTraceResult target, float partialTicks, MatrixStack matrix, IRenderTypeBuffer buffers)
    {
        switch (target.getType()) {
            case BLOCK:
                if (!(target instanceof BlockRayTraceResult)) return false;
                return MinecraftForge.EVENT_BUS.post(new DrawHighlightEvent.HighlightBlock(context, info, target, partialTicks, matrix, buffers));
            case ENTITY:
                if (!(target instanceof EntityRayTraceResult)) return false;
                return MinecraftForge.EVENT_BUS.post(new DrawHighlightEvent.HighlightEntity(context, info, target, partialTicks, matrix, buffers));
            default:
                return MinecraftForge.EVENT_BUS.post(new DrawHighlightEvent(context, info, target, partialTicks, matrix, buffers));
        }
    }

    public static void dispatchRenderLast(WorldRenderer context, MatrixStack mat, float partialTicks, Matrix4f projectionMatrix, long finishTimeNano)
    {
        MinecraftForge.EVENT_BUS.post(new RenderWorldLastEvent(context, mat, partialTicks, projectionMatrix, finishTimeNano));
    }

    public static boolean renderSpecificFirstPersonHand(Hand hand, MatrixStack mat, IRenderTypeBuffer buffers, int light, float partialTicks, float interpPitch, float swingProgress, float equipProgress, ItemStack stack)
    {
        return MinecraftForge.EVENT_BUS.post(new RenderHandEvent(hand, mat, buffers, light, partialTicks, interpPitch, swingProgress, equipProgress, stack));
    }

    public static void onTextureStitchedPre(AtlasTexture map, Set<ResourceLocation> resourceLocations)
    {
        StartupMessageManager.mcLoaderConsumer().ifPresent(c->c.accept("Atlas Stitching : "+map.getTextureLocation().toString()));
        ModLoader.get().postEvent(new TextureStitchEvent.Pre(map, resourceLocations));
//        ModelLoader.White.INSTANCE.register(map); // TODO Custom TAS
    }

    public static void onTextureStitchedPost(AtlasTexture map)
    {
        ModLoader.get().postEvent(new TextureStitchEvent.Post(map));
    }

    public static void onBlockColorsInit(BlockColors blockColors)
    {
        ModLoader.get().postEvent(new ColorHandlerEvent.Block(blockColors));
    }

    public static void onItemColorsInit(ItemColors itemColors, BlockColors blockColors)
    {
        ModLoader.get().postEvent(new ColorHandlerEvent.Item(itemColors, blockColors));
    }

    static final ThreadLocal<RenderType> renderLayer = new ThreadLocal<RenderType>();

    public static void setRenderLayer(RenderType layer)
    {
        renderLayer.set(layer);
    }

    public static <A extends BipedModel<?>> A getArmorModel(LivingEntity entityLiving, ItemStack itemStack, EquipmentSlotType slot, A _default)
    {
        A model = itemStack.getItem().getArmorModel(entityLiving, itemStack, slot, _default);
        return model == null ? _default : model;
    }

    //This properly moves the domain, if provided, to the front of the string before concatenating
    public static String fixDomain(String base, String complex)
    {
        int idx = complex.indexOf(':');
        if (idx == -1)
        {
            return base + complex;
        }

        String name = complex.substring(idx + 1, complex.length());
        if (idx > 1)
        {
            String domain = complex.substring(0, idx);
            return domain + ':' + base + name;
        }
        else
        {
            return base + name;
        }
    }
/* TODO mouse input
    public static boolean postMouseEvent()
    {
        return MinecraftForge.EVENT_BUS.post(new MouseEvent());
    }
*/
    public static float getOffsetFOV(PlayerEntity entity, float fov)
    {
        FOVModifierEvent fovUpdateEvent = new FOVModifierEvent(entity, fov);
        MinecraftForge.EVENT_BUS.post(fovUpdateEvent);
        return fovUpdateEvent.getFOV();
    }

    public static double getFOVModifier(GameRenderer renderer, ActiveRenderInfo info, double renderPartialTicks, double fov) {
        EntityViewRenderEvent.FOVUpdate event = new EntityViewRenderEvent.FOVUpdate(renderer, info, renderPartialTicks, fov);
        MinecraftForge.EVENT_BUS.post(event);
        return event.getFOV();
    }

    /**
     * Initialization of Forge Renderers.
     */
    static
    {
        //FluidRegistry.renderIdFluid = RenderingRegistry.getNextAvailableRenderId();
        //RenderingRegistry.registerBlockHandler(RenderBlockFluid.instance);
    }

    public static void renderMainMenu(MainMenuScreen gui, MatrixStack mStack, FontRenderer font, int width, int height)
    {
        VersionChecker.Status status = ForgeVersion.getStatus();
        if (status == BETA || status == BETA_OUTDATED)
        {
            // render a warning at the top of the screen,
            ITextComponent line = new TranslationTextComponent("forge.update.beta.1", TextFormatting.RED, TextFormatting.RESET).mergeStyle(TextFormatting.RED);
            AbstractGui.drawCenteredString(mStack, font, line, width / 2, 4 + (0 * (font.FONT_HEIGHT + 1)), -1);
            line = new TranslationTextComponent("forge.update.beta.2");
            AbstractGui.drawCenteredString(mStack, font, line, width / 2, 4 + (1 * (font.FONT_HEIGHT + 1)), -1);
        }

        String line = null;
        switch(status)
        {
            //case FAILED:        line = " Version check failed"; break;
            //case UP_TO_DATE:    line = "Forge up to date"}; break;
            //case AHEAD:         line = "Using non-recommended Forge build, issues may arise."}; break;
            case OUTDATED:
            case BETA_OUTDATED: line = I18n.format("forge.update.newversion", ForgeVersion.getTarget()); break;
            default: break;
        }

        forgeStatusLine = line;
    }

    public static String forgeStatusLine;
    public static ISound playSound(SoundEngine manager, ISound sound)
    {
        PlaySoundEvent e = new PlaySoundEvent(manager, sound);
        MinecraftForge.EVENT_BUS.post(e);
        return e.getResultSound();
    }

    //static RenderBlocks VertexBufferRB;
    static int worldRenderPass;

    public static int getWorldRenderPass()
    {
        return worldRenderPass;
    }

    public static void drawScreen(Screen screen, MatrixStack mStack, int mouseX, int mouseY, float partialTicks)
    {
<<<<<<< HEAD
        if (!MinecraftForge.EVENT_BUS.post(new ScreenEvent.DrawScreenEvent.Pre(screen, mStack, mouseX, mouseY, partialTicks)))
            screen.func_230430_a_(mStack, mouseX, mouseY, partialTicks);
        MinecraftForge.EVENT_BUS.post(new ScreenEvent.DrawScreenEvent.Post(screen, mStack, mouseX, mouseY, partialTicks));
=======
        if (!MinecraftForge.EVENT_BUS.post(new GuiScreenEvent.DrawScreenEvent.Pre(screen, mStack, mouseX, mouseY, partialTicks)))
            screen.render(mStack, mouseX, mouseY, partialTicks);
        MinecraftForge.EVENT_BUS.post(new GuiScreenEvent.DrawScreenEvent.Post(screen, mStack, mouseX, mouseY, partialTicks));
>>>>>>> d85ea5a3
    }

    public static float getFogDensity(FogType type, ActiveRenderInfo info, float partial, float density)
    {
        EntityViewRenderEvent.FogDensity event = new EntityViewRenderEvent.FogDensity(type, info, partial, density);
        if (MinecraftForge.EVENT_BUS.post(event)) return event.getDensity();
        return -1;
    }

    public static void onFogRender(FogType type, ActiveRenderInfo info, float partial, float distance)
    {
        MinecraftForge.EVENT_BUS.post(new EntityViewRenderEvent.RenderFogEvent(type, info, partial, distance));
    }

    public static EntityViewRenderEvent.CameraSetup onCameraSetup(GameRenderer renderer, ActiveRenderInfo info, float partial)
    {
        EntityViewRenderEvent.CameraSetup event = new EntityViewRenderEvent.CameraSetup(renderer, info, partial, info.getYaw(), info.getPitch(), 0);
        MinecraftForge.EVENT_BUS.post(event);
        return event;
    }

    public static void onModelBake(ModelManager modelManager, Map<ResourceLocation, IBakedModel> modelRegistry, ModelLoader modelLoader)
    {
        ModLoader.get().postEvent(new ModelBakeEvent(modelManager, modelRegistry, modelLoader));
        modelLoader.onPostBakeEvent(modelRegistry);
    }

    private static final Matrix4f flipX;
    private static final Matrix3f flipXNormal;
    static {
        flipX = Matrix4f.makeScale(-1,1,1);
        flipXNormal = new Matrix3f(flipX);
    }

    public static IBakedModel handleCameraTransforms(MatrixStack matrixStack, IBakedModel model, ItemCameraTransforms.TransformType cameraTransformType, boolean leftHandHackery)
    {
        MatrixStack stack = new MatrixStack();
        model = model.handlePerspective(cameraTransformType, stack);

        // If the stack is not empty, the code has added a matrix for us to use.
        if (!stack.clear())
        {
            // Apply the transformation to the real matrix stack, flipping for left hand
            Matrix4f tMat = stack.getLast().getMatrix();
            Matrix3f nMat = stack.getLast().getNormal();
            if (leftHandHackery)
            {
                tMat.multiplyBackward(flipX);
                tMat.mul(flipX);
                nMat.multiplyBackward(flipXNormal);
                nMat.mul(flipXNormal);
            }
            matrixStack.getLast().getMatrix().mul(tMat);
            matrixStack.getLast().getNormal().mul(nMat);
        }
        return model;
    }

    // moved and expanded from WorldVertexBufferUploader.draw

    public static void preDraw(Usage attrType, VertexFormat format, int element, int stride, ByteBuffer buffer)
    {
        VertexFormatElement attr = format.getElements().get(element);
        int count = attr.getElementCount();
        int constant = attr.getType().getGlConstant();
        ((Buffer)buffer).position(format.getOffset(element));
        switch(attrType)
        {
            case POSITION:
                glVertexPointer(count, constant, stride, buffer);
                glEnableClientState(GL_VERTEX_ARRAY);
                break;
            case NORMAL:
                if(count != 3)
                {
                    throw new IllegalArgumentException("Normal attribute should have the size 3: " + attr);
                }
                glNormalPointer(constant, stride, buffer);
                glEnableClientState(GL_NORMAL_ARRAY);
                break;
            case COLOR:
                glColorPointer(count, constant, stride, buffer);
                glEnableClientState(GL_COLOR_ARRAY);
                break;
            case UV:
                GL13.glClientActiveTexture(GL13.GL_TEXTURE0 + attr.getIndex());
                glTexCoordPointer(count, constant, stride, buffer);
                glEnableClientState(GL_TEXTURE_COORD_ARRAY);
                GL13.glClientActiveTexture(GL13.GL_TEXTURE0);
                break;
            case PADDING:
                break;
            case GENERIC:
                glEnableVertexAttribArray(attr.getIndex());
                glVertexAttribPointer(attr.getIndex(), count, constant, false, stride, buffer);
                break;
            default:
                LOGGER.fatal("Unimplemented vanilla attribute upload: {}", attrType.getDisplayName());
        }
    }

    public static void postDraw(Usage attrType, VertexFormat format, int element, int stride, ByteBuffer buffer)
    {
        VertexFormatElement attr = format.getElements().get(element);
        switch(attrType)
        {
            case POSITION:
                glDisableClientState(GL_VERTEX_ARRAY);
                break;
            case NORMAL:
                glDisableClientState(GL_NORMAL_ARRAY);
                break;
            case COLOR:
                glDisableClientState(GL_COLOR_ARRAY);
                break;
            case UV:
                GL13.glClientActiveTexture(GL13.GL_TEXTURE0 + attr.getIndex());
                glDisableClientState(GL_TEXTURE_COORD_ARRAY);
                GL13.glClientActiveTexture(GL13.GL_TEXTURE0);
                break;
            case PADDING:
                break;
            case GENERIC:
                glDisableVertexAttribArray(attr.getIndex());
                break;
            default:
                LOGGER.fatal("Unimplemented vanilla attribute upload: {}", attrType.getDisplayName());
        }
    }

    public static int getColorIndex(VertexFormat fmt)
    {
        ImmutableList<VertexFormatElement> elements = fmt.getElements();
        for(int i=0;i<elements.size();i++)
        {
            if (elements.get(i).getUsage() == Usage.COLOR)
                return i;
        }
        throw new IndexOutOfBoundsException("There is no COLOR element in the provided VertexFormat.");
    }

    // TODO: IVertexBuilder doesn't have a means to modify existing data.
    /*
    public static void putQuadColor(IVertexBuilder renderer, BakedQuad quad, float cr, float cg, float cb, float ca)
    {
        VertexFormat format = quad.getFormat();
        int size = format.getIntegerSize();
        int offset = format.getOffset(getColorIndex(format)) / 4; // assumes that color is aligned
        boolean hasColor = format.hasColor();
        for(int i = 0; i < 4; i++)
        {
            int vc = hasColor ? quad.getVertexData()[offset + size * i] : 0xFFFFFFFF;
            float vcr = vc & 0xFF;
            float vcg = (vc >>> 8) & 0xFF;
            float vcb = (vc >>> 16) & 0xFF;
            float vca = (vc >>> 24) & 0xFF;
            int ncr = Math.min(0xFF, (int)(cr * vcr / 0xFF));
            int ncg = Math.min(0xFF, (int)(cg * vcg / 0xFF));
            int ncb = Math.min(0xFF, (int)(cb * vcb / 0xFF));
            int nca = Math.min(0xFF, (int)(ca * vca / 0xFF));
            renderer.putColorRGBA(renderer.getColorIndex(4 - i), ncr, ncg, ncb, nca);
        }
    }*/

    @SuppressWarnings("deprecation")
    public static TextureAtlasSprite[] getFluidSprites(IBlockDisplayReader world, BlockPos pos, FluidState fluidStateIn)
    {
        ResourceLocation overlayTexture = fluidStateIn.getFluid().getAttributes().getOverlayTexture();
        return new TextureAtlasSprite[] {
                Minecraft.getInstance().getAtlasSpriteGetter(AtlasTexture.LOCATION_BLOCKS_TEXTURE).apply(fluidStateIn.getFluid().getAttributes().getStillTexture(world, pos)),
                Minecraft.getInstance().getAtlasSpriteGetter(AtlasTexture.LOCATION_BLOCKS_TEXTURE).apply(fluidStateIn.getFluid().getAttributes().getFlowingTexture(world, pos)),
                overlayTexture == null ? null : Minecraft.getInstance().getAtlasSpriteGetter(AtlasTexture.LOCATION_BLOCKS_TEXTURE).apply(overlayTexture),
        };
    }

    public static void gatherFluidTextures(Set<RenderMaterial> textures)
    {
        ForgeRegistries.FLUIDS.getValues().stream()
                .flatMap(ForgeHooksClient::getFluidMaterials)
                .forEach(textures::add);
    }

    public static Stream<RenderMaterial> getFluidMaterials(Fluid fluid)
    {
        return fluid.getAttributes().getTextures()
                .filter(Objects::nonNull)
                .map(ForgeHooksClient::getBlockMaterial);
    }

    @SuppressWarnings("deprecation")
    public static RenderMaterial getBlockMaterial(ResourceLocation loc)
    {
        return new RenderMaterial(AtlasTexture.LOCATION_BLOCKS_TEXTURE, loc);
    }

    /**
     * internal, relies on fixed format of FaceBakery
     */
    // TODO Do we need this?
    public static void fillNormal(int[] faceData, Direction facing)
    {
        Vector3f v1 = getVertexPos(faceData, 3);
        Vector3f t1 = getVertexPos(faceData, 1);
        Vector3f v2 = getVertexPos(faceData, 2);
        Vector3f t2 = getVertexPos(faceData, 0);
        v1.sub(t1);
        v2.sub(t2);
        v2.cross(v1);
        v2.normalize();

        int x = ((byte) Math.round(v2.getX() * 127)) & 0xFF;
        int y = ((byte) Math.round(v2.getY() * 127)) & 0xFF;
        int z = ((byte) Math.round(v2.getZ() * 127)) & 0xFF;

        int normal = x | (y << 0x08) | (z << 0x10);

        for(int i = 0; i < 4; i++)
        {
            faceData[i * 8 + 7] = normal;
        }
    }

    private static Vector3f getVertexPos(int[] data, int vertex)
    {
        int idx = vertex * 8;

        float x = Float.intBitsToFloat(data[idx]);
        float y = Float.intBitsToFloat(data[idx + 1]);
        float z = Float.intBitsToFloat(data[idx + 2]);

        return new Vector3f(x, y, z);
    }

    public static void loadEntityShader(Entity entity, GameRenderer entityRenderer)
    {
        if (entity != null)
        {
            ResourceLocation shader = ClientRegistry.getEntityShader(entity.getClass());
            if (shader != null)
            {
                entityRenderer.loadShader(shader);
            }
        }
    }

    private static int slotMainHand = 0;

    public static boolean shouldCauseReequipAnimation(@Nonnull ItemStack from, @Nonnull ItemStack to, int slot)
    {
        boolean fromInvalid = from.isEmpty();
        boolean toInvalid   = to.isEmpty();

        if (fromInvalid && toInvalid) return false;
        if (fromInvalid || toInvalid) return true;

        boolean changed = false;
        if (slot != -1)
        {
            changed = slot != slotMainHand;
            slotMainHand = slot;
        }
        return from.getItem().shouldCauseReequipAnimation(from, to, changed);
    }

    public static RenderGameOverlayEvent.BossInfo bossBarRenderPre(MatrixStack mStack, MainWindow res, ClientBossInfo bossInfo, int x, int y, int increment)
    {
        RenderGameOverlayEvent.BossInfo evt = new RenderGameOverlayEvent.BossInfo(mStack, new RenderGameOverlayEvent(mStack, Animation.getPartialTickTime(), res),
                BOSSINFO, bossInfo, x, y, increment);
        MinecraftForge.EVENT_BUS.post(evt);
        return evt;
    }

    public static void bossBarRenderPost(MatrixStack mStack, MainWindow res)
    {
        MinecraftForge.EVENT_BUS.post(new RenderGameOverlayEvent.Post(mStack, new RenderGameOverlayEvent(mStack, Animation.getPartialTickTime(), res), BOSSINFO));
    }

    public static ScreenshotEvent onScreenshot(NativeImage image, File screenshotFile)
    {
        ScreenshotEvent event = new ScreenshotEvent(image, screenshotFile);
        MinecraftForge.EVENT_BUS.post(event);
        return event;
    }

    public static void onClientChangeGameMode(NetworkPlayerInfo info, GameType currentGameMode, GameType newGameMode)
    {
        if (currentGameMode != newGameMode)
        {
            ClientPlayerChangeGameModeEvent evt = new ClientPlayerChangeGameModeEvent(info, currentGameMode, newGameMode);
            MinecraftForge.EVENT_BUS.post(evt);
        }
    }

    @SuppressWarnings("deprecation")
    public static IBakedModel handlePerspective(IBakedModel model, ItemCameraTransforms.TransformType type, MatrixStack stack)
    {
        TransformationMatrix tr = TransformationHelper.toTransformation(model.getItemCameraTransforms().getTransform(type));
        if(!tr.isIdentity()) {
            tr.push(stack);
        }
        return model;
    }

    public static void onInputUpdate(PlayerEntity player, MovementInput movementInput)
    {
        MinecraftForge.EVENT_BUS.post(new MovementInputUpdateEvent(player, movementInput));
    }

    public static void refreshResources(Minecraft mc, VanillaResourceType... types) {
        SelectiveReloadStateHandler.INSTANCE.beginReload(ReloadRequirements.include(types));
        mc.reloadResources();
        SelectiveReloadStateHandler.INSTANCE.endReload();
    }

    public static boolean onGuiMouseClickedPre(Screen guiScreen, double mouseX, double mouseY, int button)
    {
        Event event = new ScreenEvent.MouseClickedEvent.Pre(guiScreen, mouseX, mouseY, button);
        return MinecraftForge.EVENT_BUS.post(event);
    }

    public static boolean onGuiMouseClickedPost(Screen guiScreen, double mouseX, double mouseY, int button)
    {
        Event event = new ScreenEvent.MouseClickedEvent.Post(guiScreen, mouseX, mouseY, button);
        return MinecraftForge.EVENT_BUS.post(event);
    }

    public static boolean onGuiMouseReleasedPre(Screen guiScreen, double mouseX, double mouseY, int button)
    {
        Event event = new ScreenEvent.MouseReleasedEvent.Pre(guiScreen, mouseX, mouseY, button);
        return MinecraftForge.EVENT_BUS.post(event);
    }

    public static boolean onGuiMouseReleasedPost(Screen guiScreen, double mouseX, double mouseY, int button)
    {
        Event event = new ScreenEvent.MouseReleasedEvent.Post(guiScreen, mouseX, mouseY, button);
        return MinecraftForge.EVENT_BUS.post(event);
    }

    public static boolean onGuiMouseDragPre(Screen guiScreen, double mouseX, double mouseY, int mouseButton, double dragX, double dragY)
    {
        Event event = new ScreenEvent.MouseDragEvent.Pre(guiScreen, mouseX, mouseY, mouseButton, dragX, dragY);
        return MinecraftForge.EVENT_BUS.post(event);
    }

    public static boolean onGuiMouseDragPost(Screen guiScreen, double mouseX, double mouseY, int mouseButton, double dragX, double dragY)
    {
        Event event = new ScreenEvent.MouseDragEvent.Post(guiScreen, mouseX, mouseY, mouseButton, dragX, dragY);
        return MinecraftForge.EVENT_BUS.post(event);
    }

    public static boolean onGuiMouseScrollPre(MouseHelper mouseHelper, Screen guiScreen, double scrollDelta)
    {
        MainWindow mainWindow = guiScreen.getMinecraft().getMainWindow();
        double mouseX = mouseHelper.getMouseX() * (double) mainWindow.getScaledWidth() / (double) mainWindow.getWidth();
        double mouseY = mouseHelper.getMouseY() * (double) mainWindow.getScaledHeight() / (double) mainWindow.getHeight();
        Event event = new ScreenEvent.MouseScrollEvent.Pre(guiScreen, mouseX, mouseY, scrollDelta);
        return MinecraftForge.EVENT_BUS.post(event);
    }

    public static boolean onGuiMouseScrollPost(MouseHelper mouseHelper, Screen guiScreen, double scrollDelta)
    {
        MainWindow mainWindow = guiScreen.getMinecraft().getMainWindow();
        double mouseX = mouseHelper.getMouseX() * (double) mainWindow.getScaledWidth() / (double) mainWindow.getWidth();
        double mouseY = mouseHelper.getMouseY() * (double) mainWindow.getScaledHeight() / (double) mainWindow.getHeight();
        Event event = new ScreenEvent.MouseScrollEvent.Post(guiScreen, mouseX, mouseY, scrollDelta);
        return MinecraftForge.EVENT_BUS.post(event);
    }

    public static boolean onGuiKeyPressedPre(Screen guiScreen, int keyCode, int scanCode, int modifiers)
    {
        Event event = new ScreenEvent.KeyboardKeyPressedEvent.Pre(guiScreen, keyCode, scanCode, modifiers);
        return MinecraftForge.EVENT_BUS.post(event);
    }

    public static boolean onGuiKeyPressedPost(Screen guiScreen, int keyCode, int scanCode, int modifiers)
    {
        Event event = new ScreenEvent.KeyboardKeyPressedEvent.Post(guiScreen, keyCode, scanCode, modifiers);
        return MinecraftForge.EVENT_BUS.post(event);
    }

    public static boolean onGuiKeyReleasedPre(Screen guiScreen, int keyCode, int scanCode, int modifiers)
    {
        Event event = new ScreenEvent.KeyboardKeyReleasedEvent.Pre(guiScreen, keyCode, scanCode, modifiers);
        return MinecraftForge.EVENT_BUS.post(event);
    }

    public static boolean onGuiKeyReleasedPost(Screen guiScreen, int keyCode, int scanCode, int modifiers)
    {
        Event event = new ScreenEvent.KeyboardKeyReleasedEvent.Post(guiScreen, keyCode, scanCode, modifiers);
        return MinecraftForge.EVENT_BUS.post(event);
    }

    public static boolean onGuiCharTypedPre(Screen guiScreen, char codePoint, int modifiers)
    {
        Event event = new ScreenEvent.KeyboardCharTypedEvent.Pre(guiScreen, codePoint, modifiers);
        return MinecraftForge.EVENT_BUS.post(event);
    }

    public static boolean onGuiCharTypedPost(Screen guiScreen, char codePoint, int modifiers)
    {
        Event event = new ScreenEvent.KeyboardCharTypedEvent.Post(guiScreen, codePoint, modifiers);
        return MinecraftForge.EVENT_BUS.post(event);
    }

    public static void onRecipesUpdated(RecipeManager mgr)
    {
        Event event = new RecipesUpdatedEvent(mgr);
        MinecraftForge.EVENT_BUS.post(event);
    }

    // Resets cached thread fields in ThreadNameCachingStrategy and ReusableLogEventFactory to be repopulated during their next access.
    // This serves a workaround for no built-in method of triggering this type of refresh as brought up by LOG4J2-2178.
    public static void invalidateLog4jThreadCache()
    {
        if (System.getProperty("java.version").compareTo("1.8.0_102") >= 0) return; // skip for later JDKs, because it's not CACHED see LOG4J2-2052
        try
        {
            Field nameField = ThreadNameCachingStrategy.class.getDeclaredField("THREADLOCAL_NAME");
            Field logEventField = ReusableLogEventFactory.class.getDeclaredField("mutableLogEventThreadLocal");
            nameField.setAccessible(true);
            logEventField.setAccessible(true);
            ((ThreadLocal<?>) nameField.get(null)).set(null);
            ((ThreadLocal<?>) logEventField.get(null)).set(null);
        }
        catch (ReflectiveOperationException | NoClassDefFoundError e)
        {
            LOGGER.error("Unable to invalidate log4j thread cache, thread fields in logs may be inaccurate", e);
        }
    }

    public static void fireMouseInput(int button, int action, int mods)
    {
        MinecraftForge.EVENT_BUS.post(new InputEvent.MouseInputEvent(button, action, mods));
    }

    public static void fireKeyInput(int key, int scanCode, int action, int modifiers)
    {
        MinecraftForge.EVENT_BUS.post(new InputEvent.KeyInputEvent(key, scanCode, action, modifiers));
    }

    public static boolean onMouseScroll(MouseHelper mouseHelper, double scrollDelta)
    {
        Event event = new InputEvent.MouseScrollEvent(scrollDelta, mouseHelper.isLeftDown(), mouseHelper.isMiddleDown(), mouseHelper.isRightDown(), mouseHelper.getMouseX(), mouseHelper.getMouseY());
        return MinecraftForge.EVENT_BUS.post(event);
    }

    public static boolean onRawMouseClicked(int button, int action, int mods)
    {
        return MinecraftForge.EVENT_BUS.post(new InputEvent.RawMouseEvent(button, action, mods));
    }

    public static InputEvent.ClickInputEvent onClickInput(int button, KeyBinding keyBinding, Hand hand)
    {
        InputEvent.ClickInputEvent event = new InputEvent.ClickInputEvent(button, keyBinding, hand);
        MinecraftForge.EVENT_BUS.post(event);
        return event;
    }

    public static void drawItemLayered(ItemRenderer renderer, IBakedModel modelIn, ItemStack itemStackIn, MatrixStack matrixStackIn,
                                       IRenderTypeBuffer bufferIn, int combinedLightIn, int combinedOverlayIn, boolean fabulous)
    {
        for(com.mojang.datafixers.util.Pair<IBakedModel,RenderType> layerModel : modelIn.getLayerModels(itemStackIn, fabulous))
        {
            IBakedModel layer = layerModel.getFirst();
            RenderType rendertype = layerModel.getSecond();
            net.minecraftforge.client.ForgeHooksClient.setRenderLayer(rendertype); // neded for compatibility with MultiLayerModels
            IVertexBuilder ivertexbuilder;
            if (fabulous)
            {
                ivertexbuilder = ItemRenderer.getEntityGlintVertexBuilder(bufferIn, rendertype, true, itemStackIn.hasEffect());
            } else {
                ivertexbuilder = ItemRenderer.getBuffer(bufferIn, rendertype, true, itemStackIn.hasEffect());
            }
            renderer.renderModel(layer, itemStackIn, combinedLightIn, combinedOverlayIn, matrixStackIn, ivertexbuilder);
        }
        net.minecraftforge.client.ForgeHooksClient.setRenderLayer(null);
    }

    public static boolean isNameplateInRenderDistance(Entity entity, double squareDistance) {
        if (entity instanceof LivingEntity) {
            final ModifiableAttributeInstance attribute = ((LivingEntity) entity).getAttribute(ForgeMod.NAMETAG_DISTANCE.get());
            if (attribute != null) {
                return !(squareDistance > (attribute.getValue() * attribute.getValue()));
            }
        }
        return !(squareDistance > 4096.0f);
    }

    public static void renderPistonMovedBlocks(BlockPos pos, BlockState state, MatrixStack stack, IRenderTypeBuffer buffer, World world, boolean checkSides, int combinedOverlay, BlockRendererDispatcher blockRenderer) {
        RenderType.getBlockRenderTypes().stream()
                .filter(t -> RenderTypeLookup.canRenderInLayer(state, t))
                .forEach(rendertype ->
                {
                    rendertype = rendertype == RenderType.getTranslucent() ? RenderType.getTranslucentMovingBlock() : rendertype;
                    setRenderLayer(rendertype);
                    IVertexBuilder ivertexbuilder = buffer.getBuffer(rendertype);
                    blockRenderer.getBlockModelRenderer().renderModel(world, blockRenderer.getModelForState(state), state, pos, stack, ivertexbuilder, checkSides, new Random(), state.getPositionRandom(pos), combinedOverlay);
                });
        setRenderLayer(null);
    }

    public static void registerForgeWorldTypeScreens()
    {
        ForgeWorldTypeScreens.registerTypes();
    }

    public static BiomeGeneratorTypeScreens.IFactory getBiomeGeneratorTypeScreenFactory(Optional<BiomeGeneratorTypeScreens> generator, @Nullable BiomeGeneratorTypeScreens.IFactory biomegeneratortypescreens$ifactory)
    {
        return ForgeWorldTypeScreens.getGeneratorScreenFactory(generator, biomegeneratortypescreens$ifactory);
    }

    public static boolean hasBiomeGeneratorSettingsOptionsScreen(Optional<BiomeGeneratorTypeScreens> generator)
    {
        return getBiomeGeneratorTypeScreenFactory(generator, null) != null;
    }

    public static Optional<BiomeGeneratorTypeScreens> getWorldTypeFromGenerator(DimensionGeneratorSettings dimensionGeneratorSettings)
    {
        return BiomeGeneratorTypeScreens.func_239079_a_(dimensionGeneratorSettings);
    }

    public static Optional<BiomeGeneratorTypeScreens> getDefaultWorldType()
    {
        return Optional.of(ForgeWorldTypeScreens.getDefaultGenerator());
    }
}<|MERGE_RESOLUTION|>--- conflicted
+++ resolved
@@ -289,15 +289,9 @@
 
     public static void drawScreen(Screen screen, MatrixStack mStack, int mouseX, int mouseY, float partialTicks)
     {
-<<<<<<< HEAD
         if (!MinecraftForge.EVENT_BUS.post(new ScreenEvent.DrawScreenEvent.Pre(screen, mStack, mouseX, mouseY, partialTicks)))
-            screen.func_230430_a_(mStack, mouseX, mouseY, partialTicks);
+            screen.render(mStack, mouseX, mouseY, partialTicks);
         MinecraftForge.EVENT_BUS.post(new ScreenEvent.DrawScreenEvent.Post(screen, mStack, mouseX, mouseY, partialTicks));
-=======
-        if (!MinecraftForge.EVENT_BUS.post(new GuiScreenEvent.DrawScreenEvent.Pre(screen, mStack, mouseX, mouseY, partialTicks)))
-            screen.render(mStack, mouseX, mouseY, partialTicks);
-        MinecraftForge.EVENT_BUS.post(new GuiScreenEvent.DrawScreenEvent.Post(screen, mStack, mouseX, mouseY, partialTicks));
->>>>>>> d85ea5a3
     }
 
     public static float getFogDensity(FogType type, ActiveRenderInfo info, float partial, float density)
